language: node_js
node_js:
  - "4"
  - "6"

<<<<<<< HEAD
before_deploy:
  - npm install -g auto-dist-tag
  - auto-dist-tag --write

deploy:
  provider: npm
  email: stefan.penner+ember-cli@gmail.com
  api_key:
    secure: n5Zt1d3Pw2o0E2WP/VAFqJvsq/rK4oJP+2ixrlBAf4WXm1cBQrpoc6+09YuMkqn7Z3S3i3N1WYq7Ebk8If/U3XJ9kdOZSHpsOAU3Wb5e9mWZTv1rdW7A77HLTMcqyURltkpPryHbToUvazfTOT4RUcFPKRqxzQ7LpU3Nj5jpbAylS959aCfdGKAG3MHy4kLqoMQj+x7UxunkL1/hyTCfHAWShwprnxodU52ywdklNErGnvi/giXxCpXDSn9mV3aJ+c//6wshG0yhasmsuZZ14O894qge4OUTkqZwoRL7EGSfRxK1P/0CIWQS3ypMqS7KjdokaPlraZ66GDTpopI2qHpja93DH3b/xcmmntnQ1sfhBtZpY9+5tR2EqabWN6dEBguj+0RaP+3VZuXQrxwtuQ5xND5ib4wM1VZKSbuprwTVqSzIPO3ZW9XH/f4I3GXh44VaFMSU360EGrbxg8VWihHOlurCrxuClsyOME69C1YYXMPMlBUGCTHhTlUZJLItQweLh6JYI7GDha/GPn04VqtHwvMJ4Rz0un+ipJQ9Lj9q6GQo9vHybCdWwxZsl3Rz7yv2q1bY54o9pxCGHT8rAJviEyVLgZk53gRCZ+oxu4a3tRGoLUP/y6uSQG1yaSopRRQwjIxwtYKvq8cK+uKFNciOglf+2LZiBoPf7yDVS54=
  on:
    tags: true
    repo: ember-cli/ember-modules-codemod
=======
install:
  - yarn install --no-lockfile

script:
  - yarn test
>>>>>>> b7d72a8b
<|MERGE_RESOLUTION|>--- conflicted
+++ resolved
@@ -3,7 +3,6 @@
   - "4"
   - "6"
 
-<<<<<<< HEAD
 before_deploy:
   - npm install -g auto-dist-tag
   - auto-dist-tag --write
@@ -16,10 +15,9 @@
   on:
     tags: true
     repo: ember-cli/ember-modules-codemod
-=======
+
 install:
   - yarn install --no-lockfile
 
 script:
-  - yarn test
->>>>>>> b7d72a8b
+  - yarn test